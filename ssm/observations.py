--- conflicted
+++ resolved
@@ -1210,13 +1210,7 @@
         self.Psi0 = mean_Sigma * extra_dof_Sigma
 
     def log_prior(self):
-<<<<<<< HEAD
-        lp = np.sum(norm.logpdf(self.As, self.mean_A, np.sqrt(self.variance_A)))
-
-        lp += np.sum(norm.logpdf(self.Vs, self.mean_V, np.sqrt(self.variance_V)))
-
-        lp += np.sum(norm.logpdf(self.bs, self.mean_b, np.sqrt(self.variance_b)))
-=======
+
         lp = np.sum(spstats.norm.logpdf(self.As, self.mean_A,
                                         np.sqrt(self.variance_A)))
 
@@ -1225,7 +1219,6 @@
 
         lp += np.sum(spstats.norm.logpdf(self.bs, self.mean_b,
                                          np.sqrt(self.variance_b)))
->>>>>>> 6ec4906c
 
         for k in range(self.K):
             lp += spstats.invwishart.logpdf(
