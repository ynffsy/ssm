import copy
import warnings

import autograd.numpy as np
import autograd.numpy.random as npr

from autograd.scipy.special import gammaln, digamma, logsumexp
from autograd.scipy.special import logsumexp

from ssm.util import random_rotation, ensure_args_are_lists, \
    logistic, logit, one_hot
from ssm.regression import fit_linear_regression, generalized_newton_studentst_dof
from ssm.preprocessing import interpolate_data
from ssm.cstats import robust_ar_statistics
from ssm.optimizers import adam, bfgs, rmsprop, sgd, lbfgs
import ssm.stats as stats

class Observations(object):
    # K = number of discrete states
    # D = number of observed dimensions
    # M = exogenous input dimensions (the inputs modulate the probability of discrete state transitions via a multiclass logistic regression)

    def __init__(self, K, D, M=0):
        self.K, self.D, self.M = K, D, M

    @property
    def params(self):
        raise NotImplementedError

    @params.setter
    def params(self, value):
        raise NotImplementedError

    def permute(self, perm):
        pass

    @ensure_args_are_lists
    def initialize(self, datas, inputs=None, masks=None, tags=None):
        pass

    def log_prior(self):
        return 0

    def log_likelihoods(self, data, input, mask, tag):
        raise NotImplementedError

    def sample_x(self, z, xhist, input=None, tag=None, with_noise=True):
        raise NotImplementedError

    def m_step(self, expectations, datas, inputs, masks, tags,
               optimizer="bfgs", **kwargs):
        """
        If M-step cannot be done in closed form for the observations, default to SGD.
        """
        optimizer = dict(adam=adam, bfgs=bfgs, lbfgs=lbfgs, rmsprop=rmsprop, sgd=sgd)[optimizer]

        # expected log joint
        def _expected_log_joint(expectations):
            elbo = self.log_prior()
            for data, input, mask, tag, (expected_states, _, _) \
                in zip(datas, inputs, masks, tags, expectations):
                lls = self.log_likelihoods(data, input, mask, tag)
                elbo += np.sum(expected_states * lls)
            return elbo

        # define optimization target
        T = sum([data.shape[0] for data in datas])
        def _objective(params, itr):
            self.params = params
            obj = _expected_log_joint(expectations)
            return -obj / T

        self.params = optimizer(_objective, self.params, **kwargs)

    def smooth(self, expectations, data, input, tag):
        raise NotImplementedError

    def neg_hessian_expected_log_dynamics_prob(self, Ez, data, input, mask, tag=None):
        # warnings.warn("Analytical Hessian is not implemented for this dynamics class. \
        #                Optimization via Laplace-EM may be slow. Consider using an \
        #                alternative posterior and inference method. ")
        raise NotImplementedError


class GaussianObservations(Observations):
    def __init__(self, K, D, M=0):
        super(GaussianObservations, self).__init__(K, D, M)
        self.mus = npr.randn(K, D)
        self._sqrt_Sigmas = npr.randn(K, D, D)

    @property
    def params(self):
        return self.mus, self._sqrt_Sigmas

    @params.setter
    def params(self, value):
        self.mus, self._sqrt_Sigmas = value

    def permute(self, perm):
        self.mus = self.mus[perm]
        self._sqrt_Sigmas = self._sqrt_Sigmas[perm]

    @property
    def Sigmas(self):
        return np.matmul(self._sqrt_Sigmas, np.swapaxes(self._sqrt_Sigmas, -1, -2))

    @ensure_args_are_lists
    def initialize(self, datas, inputs=None, masks=None, tags=None):
        # Initialize with KMeans
        from sklearn.cluster import KMeans
        data = np.concatenate(datas)
        km = KMeans(self.K).fit(data)
        self.mus = km.cluster_centers_
        Sigmas = np.array([np.atleast_2d(np.cov(data[km.labels_ == k].T))
                           for k in range(self.K)])
        assert np.all(np.isfinite(Sigmas))
        self._sqrt_Sigmas = np.linalg.cholesky(Sigmas + 1e-8 * np.eye(self.D))

    def log_likelihoods(self, data, input, mask, tag):
        mus, Sigmas = self.mus, self.Sigmas
        if mask is not None and np.any(~mask) and not isinstance(mus, np.ndarray):
            raise Exception("Current implementation of multivariate_normal_logpdf for masked data"
                            "does not work with autograd because it writes to an array. "
                            "Use DiagonalGaussian instead if you need to support missing data.")

        # stats.multivariate_normal_logpdf supports broadcasting, but we get
        # significant performance benefit if we call it with (TxD), (D,), and (D,D)
        # arrays as inputs
        return np.column_stack([stats.multivariate_normal_logpdf(data, mu, Sigma)
                               for mu, Sigma in zip(mus, Sigmas)])

    def sample_x(self, z, xhist, input=None, tag=None, with_noise=True):
        D, mus = self.D, self.mus
        sqrt_Sigmas = self._sqrt_Sigmas if with_noise else np.zeros((self.K, self.D, self.D))
        return mus[z] + np.dot(sqrt_Sigmas[z], npr.randn(D))

    def m_step(self, expectations, datas, inputs, masks, tags, **kwargs):
        K, D = self.K, self.D
        J = np.zeros((K, D))
        h = np.zeros((K, D))
        for (Ez, _, _), y in zip(expectations, datas):
            J += np.sum(Ez[:, :, None], axis=0)
            h += np.sum(Ez[:, :, None] * y[:, None, :], axis=0)
        self.mus = h / J

        # Update the variance
        sqerr = np.zeros((K, D, D))
        weight = np.zeros((K,))
        for (Ez, _, _), y in zip(expectations, datas):
            resid = y[:, None, :] - self.mus
            sqerr += np.sum(Ez[:, :, None, None] * resid[:, :, None, :] * resid[:, :, :, None], axis=0)
            weight += np.sum(Ez, axis=0)
        self._sqrt_Sigmas = np.linalg.cholesky(sqerr / weight[:, None, None] + 1e-8 * np.eye(self.D))

    def smooth(self, expectations, data, input, tag):
        """
        Compute the mean observation under the posterior distribution
        of latent discrete states.
        """
        return expectations.dot(self.mus)

class ExponentialObservations(Observations):
    def __init__(self, K, D, M=0):
        super(ExponentialObservations, self).__init__(K, D, M)
        self.log_lambdas = npr.randn(K, D)

    @property
    def params(self):
        return self.log_lambdas

    @params.setter
    def params(self, value):
        self.log_lambdas = value

    def permute(self, perm):
        self.log_lambdas = self.log_lambdas[perm]

    @ensure_args_are_lists
    def initialize(self, datas, inputs=None, masks=None, tags=None):
        # Initialize with KMeans
        from sklearn.cluster import KMeans
        data = np.concatenate(datas)
        km = KMeans(self.K).fit(data)
        self.log_lambdas = -np.log(km.cluster_centers_ + 1e-3)

    def log_likelihoods(self, data, input, mask, tag):
        lambdas = np.exp(self.log_lambdas)
        mask = np.ones_like(data, dtype=bool) if mask is None else mask
        return stats.exponential_logpdf(data[:, None, :], lambdas, mask=mask[:, None, :])

    def sample_x(self, z, xhist, input=None, tag=None, with_noise=True):
        lambdas = np.exp(self.log_lambdas)
        return npr.exponential(1/lambdas[z])

    def m_step(self, expectations, datas, inputs, masks, tags, **kwargs):
        x = np.concatenate(datas)
        weights = np.concatenate([Ez for Ez, _, _ in expectations])
        for k in range(self.K):
            self.log_lambdas[k] = -np.log(np.average(x, axis=0, weights=weights[:,k]) + 1e-16)

    def smooth(self, expectations, data, input, tag):
        """
        Compute the mean observation under the posterior distribution
        of latent discrete states.
        """
        return expectations.dot(1/np.exp(self.log_lambdas))

class DiagonalGaussianObservations(Observations):
    def __init__(self, K, D, M=0):
        super(DiagonalGaussianObservations, self).__init__(K, D, M)
        self.mus = npr.randn(K, D)
        self._log_sigmasq = -2 + npr.randn(K, D)

    @property
    def sigmasq(self):
        return np.exp(self._log_sigmasq)

    @sigmasq.setter
    def sigmasq(self, value):
        assert np.all(value > 0) and value.shape == (self.K, self.D)
        self._log_sigmasq = np.log(value)

    @property
    def params(self):
        return self.mus, self._log_sigmasq

    @params.setter
    def params(self, value):
        self.mus, self._log_sigmasq = value

    def permute(self, perm):
        self.mus = self.mus[perm]
        self._log_sigmasq = self._log_sigmasq[perm]

    @ensure_args_are_lists
    def initialize(self, datas, inputs=None, masks=None, tags=None):
        # Initialize with KMeans
        from sklearn.cluster import KMeans
        data = np.concatenate(datas)
        km = KMeans(self.K).fit(data)
        self.mus = km.cluster_centers_
        sigmas = np.array([np.var(data[km.labels_ == k], axis=0)
                           for k in range(self.K)])
        self._log_sigmasq = np.log(sigmas + 1e-16)

    def log_likelihoods(self, data, input, mask, tag):
        mus, sigmas = self.mus, np.exp(self._log_sigmasq) + 1e-16
        mask = np.ones_like(data, dtype=bool) if mask is None else mask
        return stats.diagonal_gaussian_logpdf(data[:, None, :], mus, sigmas, mask=mask[:, None, :])

    def sample_x(self, z, xhist, input=None, tag=None, with_noise=True):
        D, mus = self.D, self.mus
        sigmas = np.exp(self._log_sigmasq) if with_noise else np.zeros((self.K, self.D))
        return mus[z] + np.sqrt(sigmas[z]) * npr.randn(D)

    def m_step(self, expectations, datas, inputs, masks, tags, **kwargs):
        x = np.concatenate(datas)
        weights = np.concatenate([Ez for Ez, _, _ in expectations])
        for k in range(self.K):
            self.mus[k] = np.average(x, axis=0, weights=weights[:, k])
            sqerr = (x - self.mus[k])**2
            self._log_sigmasq[k] = np.log(np.average(sqerr, weights=weights[:, k], axis=0))

    def smooth(self, expectations, data, input, tag):
        """
        Compute the mean observation under the posterior distribution
        of latent discrete states.
        """
        return expectations.dot(self.mus)


class StudentsTObservations(Observations):
    def __init__(self, K, D, M=0):
        super(StudentsTObservations, self).__init__(K, D, M)
        self.mus = npr.randn(K, D)
        self._log_sigmasq = -2 + npr.randn(K, D)
        # Student's t distribution also has a degrees of freedom parameter
        self._log_nus = np.log(4) * np.ones((K, D))

    @property
    def sigmasq(self):
        return np.exp(self._log_sigmasq)

    @property
    def nus(self):
        return np.exp(self._log_nus)

    @property
    def params(self):
        return self.mus, self._log_sigmasq, self._log_nus

    @params.setter
    def params(self, value):
        self.mus, self._log_sigmasq, self._log_nus = value

    def permute(self, perm):
        self.mus = self.mus[perm]
        self._log_sigmasq = self._log_sigmasq[perm]
        self._log_nus = self._log_nus[perm]

    @ensure_args_are_lists
    def initialize(self, datas, inputs=None, masks=None, tags=None):
        # Initialize with KMeans
        from sklearn.cluster import KMeans
        data = np.concatenate(datas)
        km = KMeans(self.K).fit(data)
        self.mus = km.cluster_centers_
        sigmas = np.array([np.var(data[km.labels_ == k], axis=0) for k in range(self.K)])
        self._log_sigmasq = np.log(sigmas + 1e-16)
        self._log_nus = np.log(4) * np.ones((self.K, self.D))

    def log_likelihoods(self, data, input, mask, tag):
        D, mus, sigmas, nus = self.D, self.mus, self.sigmasq, self.nus
        mask = np.ones_like(data, dtype=bool) if mask is None else mask
        return stats.independent_studentst_logpdf(data[:, None, :], mus, sigmas, nus, mask=mask[:, None, :])

    def sample_x(self, z, xhist, input=None, tag=None, with_noise=True):
        D, mus, sigmas, nus = self.D, self.mus, self.sigmasq, self.nus
        tau = npr.gamma(nus[z] / 2.0, 2.0 / nus[z])
        sigma = sigmas[z] / tau if with_noise else 0
        return mus[z] + np.sqrt(sigma) * npr.randn(D)

    def smooth(self, expectations, data, input, tag):
        """
        Compute the mean observation under the posterior distribution
        of latent discrete states.
        """
        return expectations.dot(self.mus)

    def m_step(self, expectations, datas, inputs, masks, tags, **kwargs):
        """
        Student's t is a scale mixture of Gaussians.  We can estimate its
        parameters using the EM algorithm. See the notebook in doc/students_t for
        complete details.
        """
        self._m_step_mu_sigma(expectations, datas, inputs, masks, tags)
        self._m_step_nu(expectations, datas, inputs, masks, tags)

    def _m_step_mu_sigma(self, expectations, datas, inputs, masks, tags):
        K, D = self.K, self.D

        # Estimate the precisions w for each data point
        E_taus = []
        for y in datas:
            # nu: (K,D)  mus: (K, D)  sigmas: (K, D)  y: (T, D)  -> tau: (T, K, D)
            alpha = self.nus/2 + 1/2
            beta = self.nus/2 + 1/2 * (y[:, None, :] - self.mus)**2 / self.sigmasq
            E_taus.append(alpha / beta)

        # Update the mean (notation from natural params of Gaussian)
        J = np.zeros((K, D))
        h = np.zeros((K, D))
        for E_tau, (Ez, _, _), y in zip(E_taus, expectations, datas):
            J += np.sum(Ez[:, :, None] * E_tau, axis=0)
            h += np.sum(Ez[:, :, None] * E_tau * y[:, None, :], axis=0)
        self.mus = h / J

        # Update the variance
        sqerr = np.zeros((K, D))
        weight = np.zeros((K, D))
        for E_tau, (Ez, _, _), y in zip(E_taus, expectations, datas):
            sqerr += np.sum(Ez[:, :, None] * E_tau * (y[:, None, :] - self.mus)**2, axis=0)
            weight += np.sum(Ez[:, :, None], axis=0)
        self._log_sigmasq = np.log(sqerr / weight + 1e-16)

    def _m_step_nu(self, expectations, datas, inputs, masks, tags):
        """
        The shape parameter nu determines a gamma prior.  We have

            tau_n ~ Gamma(nu/2, nu/2)
            y_n ~ N(mu, sigma^2 / tau_n)

        To update nu, we do EM and optimize the expected log likelihood using
        a generalized Newton's method.  See the notebook in doc/students_t for
        complete details.
        """
        K, D = self.K, self.D

        # Compute the precisions w for each data point
        E_taus = np.zeros((K, D))
        E_logtaus = np.zeros((K, D))
        weights = np.zeros(K)
        for y, (Ez, _, _) in zip(datas, expectations):
            # nu: (K,D)  mus: (K, D)  sigmas: (K, D)  y: (T, D)  -> alpha/beta: (T, K, D)
            alpha = self.nus/2 + 1/2
            beta = self.nus/2 + 1/2 * (y[:, None, :] - self.mus)**2 / self.sigmasq

            E_taus += np.sum(Ez[:, :, None] * (alpha / beta), axis=0)
            E_logtaus += np.sum(Ez[:, :, None] * (digamma(alpha) - np.log(beta)), axis=0)
            weights += np.sum(Ez, axis=0)

        E_taus /= weights[:, None]
        E_logtaus /= weights[:, None]

        for k in range(K):
            for d in range(D):
                self._log_nus[k, d] = np.log(generalized_newton_studentst_dof(E_taus[k, d], E_logtaus[k, d]))


class MultivariateStudentsTObservations(Observations):
    def __init__(self, K, D, M=0):
        super(MultivariateStudentsTObservations, self).__init__(K, D, M)
        self.mus = npr.randn(K, D)
        self._sqrt_Sigmas = npr.randn(K, D, D)
        self._log_nus = np.log(4) * np.ones((K,))

    @property
    def Sigmas(self):
        return np.matmul(self._sqrt_Sigmas, np.swapaxes(self._sqrt_Sigmas, -1, -2))

    @property
    def nus(self):
        return np.exp(self._log_nus)

    @property
    def params(self):
        return self.mus, self._sqrt_Sigmas, self._log_nus

    @params.setter
    def params(self, value):
        self.mus, self._sqrt_Sigmas, self._log_nus = value

    def permute(self, perm):
        self.mus = self.mus[perm]
        self._sqrt_Sigmas = self._sqrt_Sigmas[perm]
        self._log_nus = self._log_nus[perm]

    @ensure_args_are_lists
    def initialize(self, datas, inputs=None, masks=None, tags=None):
        # Initialize with KMeans
        from sklearn.cluster import KMeans
        data = np.concatenate(datas)
        km = KMeans(self.K).fit(data)
        self.mus = km.cluster_centers_
        Sigmas = np.array([np.atleast_2d(np.cov(data[km.labels_ == k].T))
                           for k in range(self.K)])
        assert np.all(np.isfinite(Sigmas))
        self._sqrt_Sigmas = np.linalg.cholesky(Sigmas + 1e-8 * np.eye(self.D))
        self._log_nus = np.log(4) * np.ones((self.K,))

    def log_likelihoods(self, data, input, mask, tag):
        assert np.all(mask), "MultivariateStudentsTObservations does not support missing data"
        D, mus, Sigmas, nus = self.D, self.mus, self.Sigmas, self.nus

        # stats.multivariate_studentst_logpdf supports broadcasting, but we get
        # significant performance benefit if we call it with (TxD), (D,), (D,D), and (,)
        # arrays as inputs
        return np.column_stack([stats.multivariate_studentst_logpdf(data, mu, Sigma, nu)
                               for mu, Sigma, nu in zip(mus, Sigmas, nus)])

        # return stats.multivariate_studentst_logpdf(data[:, None, :], mus, Sigmas, nus)

    def m_step(self, expectations, datas, inputs, masks, tags, **kwargs):
        """
        Student's t is a scale mixture of Gaussians.  We can estimate its
        parameters using the EM algorithm. See the notebook in doc/students_t for
        complete details.
        """
        self._m_step_mu_sigma(expectations, datas, inputs, masks, tags)
        self._m_step_nu(expectations, datas, inputs, masks, tags)

    def _m_step_mu_sigma(self, expectations, datas, inputs, masks, tags):
        K, D = self.K, self.D

        # Estimate the precisions w for each data point
        E_taus = []
        for y in datas:
            # nu: (K,)  mus: (K, D)  Sigmas: (K, D, D)  y: (T, D)  -> tau: (T, K)
            alpha = self.nus/2 + D/2
            beta = self.nus/2 + 1/2 * stats.batch_mahalanobis(self._sqrt_Sigmas, y[:, None, :] - self.mus)
            E_taus.append(alpha / beta)

        # Update the mean (notation from natural params of Gaussian)
        J = np.zeros((K,))
        h = np.zeros((K, D))
        for E_tau, (Ez, _, _), y in zip(E_taus, expectations, datas):
            J += np.sum(Ez * E_tau, axis=0)
            h += np.sum(Ez[:, :, None] * E_tau[:, :, None] * y[:, None, :], axis=0)
        self.mus = h / J[:, None]

        # Update the variance
        sqerr = np.zeros((K, D, D))
        weight = np.zeros((K,))
        for E_tau, (Ez, _, _), y in zip(E_taus, expectations, datas):
            # sqerr += np.sum(Ez[:, :, None] * E_tau * (y[:, None, :] - self.mus)**2, axis=0)
            resid = y[:, None, :] - self.mus
            sqerr += np.einsum('tk,tk,tki,tkj->kij', Ez, E_tau, resid, resid)
            weight += np.sum(Ez, axis=0)

        self._sqrt_Sigmas = np.linalg.cholesky(sqerr / weight[:, None, None] + 1e-8 * np.eye(D))

    def _m_step_nu(self, expectations, datas, inputs, masks, tags):
        """
        The shape parameter nu determines a gamma prior.  We have

            tau_n ~ Gamma(nu/2, nu/2)
            y_n ~ N(mu, Sigma / tau_n)

        To update nu, we do EM and optimize the expected log likelihood using
        a generalized Newton's method.  See the notebook in doc/students_t for
        complete details.
        """
        K, D = self.K, self.D

        # Compute the precisions w for each data point
        E_taus = np.zeros(K)
        E_logtaus = np.zeros(K)
        weights = np.zeros(K)
        for y, (Ez, _, _) in zip(datas, expectations):
            # nu: (K,)  mus: (K, D)  Sigmas: (K, D, D)  y: (T, D)  -> alpha/beta: (T, K)
            alpha = self.nus/2 + D/2
            beta = self.nus/2 + 1/2 * stats.batch_mahalanobis(self._sqrt_Sigmas, y[:, None, :] - self.mus)

            E_taus += np.sum(Ez * (alpha / beta), axis=0)
            E_logtaus += np.sum(Ez * (digamma(alpha) - np.log(beta)), axis=0)
            weights += np.sum(Ez, axis=0)

        E_taus /= weights
        E_logtaus /= weights

        for k in range(K):
            self._log_nus[k] = np.log(generalized_newton_studentst_dof(E_taus[k], E_logtaus[k]))

    def sample_x(self, z, xhist, input=None, tag=None, with_noise=True):
        D, mus, Sigmas, nus = self.D, self.mus, self.Sigmas, self.nus
        tau = npr.gamma(nus[z] / 2.0, 2.0 / nus[z])
        sqrt_Sigma = np.linalg.cholesky(Sigmas[z] / tau) if with_noise else 0
        return mus[z] + np.dot(sqrt_Sigma, npr.randn(D))

    def smooth(self, expectations, data, input, tag):
        """
        Compute the mean observation under the posterior distribution
        of latent discrete states.
        """
        return expectations.dot(self.mus)


class BernoulliObservations(Observations):

    def __init__(self, K, D, M=0):
        super(BernoulliObservations, self).__init__(K, D, M)
        self.logit_ps = npr.randn(K, D)

    @property
    def params(self):
        return self.logit_ps

    @params.setter
    def params(self, value):
        self.logit_ps = value

    def permute(self, perm):
        self.logit_ps = self.logit_ps[perm]

    @ensure_args_are_lists
    def initialize(self, datas, inputs=None, masks=None, tags=None):

        # Initialize with KMeans
        from sklearn.cluster import KMeans
        data = np.concatenate(datas)
        km = KMeans(self.K).fit(data)
        ps = np.clip(km.cluster_centers_, 1e-3, 1-1e-3)
        self.logit_ps = logit(ps)

    def log_likelihoods(self, data, input, mask, tag):
        mask = np.ones_like(data, dtype=bool) if mask is None else mask
        return stats.bernoulli_logpdf(data[:, None, :], self.logit_ps, mask=mask[:, None, :])

    def sample_x(self, z, xhist, input=None, tag=None, with_noise=True):
        ps = 1 / (1 + np.exp(self.logit_ps))
        return npr.rand(self.D) < ps[z]

    def m_step(self, expectations, datas, inputs, masks, tags, **kwargs):
        x = np.concatenate(datas)
        weights = np.concatenate([Ez for Ez, _, _ in expectations])
        for k in range(self.K):
            ps = np.clip(np.average(x, axis=0, weights=weights[:,k]), 1e-3, 1-1e-3)
            self.logit_ps[k] = logit(ps)

    def smooth(self, expectations, data, input, tag):
        """
        Compute the mean observation under the posterior distribution
        of latent discrete states.
        """
        ps = 1 / (1 + np.exp(self.logit_ps))
        return expectations.dot(ps)


class PoissonObservations(Observations):

    def __init__(self, K, D, M=0):
        super(PoissonObservations, self).__init__(K, D, M)
        self.log_lambdas = npr.randn(K, D)

    @property
    def params(self):
        return self.log_lambdas

    @params.setter
    def params(self, value):
        self.log_lambdas = value

    def permute(self, perm):
        self.log_lambdas = self.log_lambdas[perm]

    @ensure_args_are_lists
    def initialize(self, datas, inputs=None, masks=None, tags=None):

        # Initialize with KMeans
        from sklearn.cluster import KMeans
        data = np.concatenate(datas)
        km = KMeans(self.K).fit(data)
        self.log_lambdas = np.log(km.cluster_centers_ + 1e-3)

    def log_likelihoods(self, data, input, mask, tag):
        lambdas = np.exp(self.log_lambdas)
        mask = np.ones_like(data, dtype=bool) if mask is None else mask
        return stats.poisson_logpdf(data[:, None, :], lambdas, mask=mask[:, None, :])

    def sample_x(self, z, xhist, input=None, tag=None, with_noise=True):
        lambdas = np.exp(self.log_lambdas)
        return npr.poisson(lambdas[z])

    def m_step(self, expectations, datas, inputs, masks, tags, **kwargs):
        x = np.concatenate(datas)
        weights = np.concatenate([Ez for Ez, _, _ in expectations])
        for k in range(self.K):
            self.log_lambdas[k] = np.log(np.average(x, axis=0, weights=weights[:,k]) + 1e-16)

    def smooth(self, expectations, data, input, tag):
        """
        Compute the mean observation under the posterior distribution
        of latent discrete states.
        """
        return expectations.dot(np.exp(self.log_lambdas))


class CategoricalObservations(Observations):

    def __init__(self, K, D, M=0, C=2):
        """
        @param C:  number of classes in the categorical observations
        """
        super(CategoricalObservations, self).__init__(K, D, M)
        self.C = C
        self.logits = npr.randn(K, D, C)

    @property
    def params(self):
        return self.logits

    @params.setter
    def params(self, value):
        self.logits = value

    def permute(self, perm):
        self.logits = self.logits[perm]

    @ensure_args_are_lists
    def initialize(self, datas, inputs=None, masks=None, tags=None):
        pass

    def log_likelihoods(self, data, input, mask, tag):
        mask = np.ones_like(data, dtype=bool) if mask is None else mask
        return stats.categorical_logpdf(data[:, None, :], self.logits, mask=mask[:, None, :])

    def sample_x(self, z, xhist, input=None, tag=None, with_noise=True):
        ps = np.exp(self.logits - logsumexp(self.logits, axis=2, keepdims=True))
        return np.array([npr.choice(self.C, p=ps[z, d]) for d in range(self.D)])

    def m_step(self, expectations, datas, inputs, masks, tags, **kwargs):
        x = np.concatenate(datas)
        weights = np.concatenate([Ez for Ez, _, _ in expectations])
        for k in range(self.K):
            # compute weighted histogram of the class assignments
            xoh = one_hot(x, self.C)                                          # T x D x C
            ps = np.average(xoh, axis=0, weights=weights[:, k]) + 1e-3        # D x C
            ps /= np.sum(ps, axis=-1, keepdims=True)
            self.logits[k] = np.log(ps)

    def smooth(self, expectations, data, input, tag):
        """
        Compute the mean observation under the posterior distribution
        of latent discrete states.
        """
        raise NotImplementedError


class _AutoRegressiveObservationsBase(Observations):
    """
    Base class for autoregressive observations of the form,

    E[x_t | x_{t-1}, z_t=k, u_t]
        = \sum_{l=1}^{L} A_k^{(l)} x_{t-l} + b_k + V_k u_t.

    where L is the number of lags and u_t is the input.
    """
    def __init__(self, K, D, M=0, lags=1):
        super(_AutoRegressiveObservationsBase, self).__init__(K, D, M)

        # Distribution over initial point
        self.mu_init = np.zeros((K, D))

        # AR parameters
        assert lags > 0
        self.lags = lags
        self.bs = npr.randn(K, D)
        self.Vs = npr.randn(K, D, M)

        # Inheriting classes may treat _As differently
        self._As = None

    @property
    def As(self):
        return self._As

    @As.setter
    def As(self, value):
        self._As = value

    @property
    def A(self):
        assert self.K == 1, "property 'A' only makes sense with one discrete state."
        return self.As[0]

    @A.setter
    def A(self, value):
        assert self.K == 1, "property 'A' only makes sense with one discrete state."
        assert value.shape == self.As[0].shape
        self.As[0] = value

    @property
    def b(self):
        assert self.K == 1, "property 'b' only makes sense with one discrete state."
        return self.bs[0]

    @b.setter
    def b(self, value):
        assert self.K == 1, "property 'b' only makes sense with one discrete state."
        assert value.shape == self.bs[0].shape
        self.bs[0] == value

    @property
    def params(self):
        return self.As, self.bs, self.Vs

    @params.setter
    def params(self, value):
        self.As, self.bs, self.Vs = value

    def permute(self, perm):
        self.mu_init = self.mu_init[perm]
        self.As = self.As[perm]
        self.bs = self.bs[perm]
        self.Vs = self.Vs[perm]

    def _compute_mus(self, data, input, mask, tag):
        # assert np.all(mask), "ARHMM cannot handle missing data"
        K, M = self.K, self.M
        T, D = data.shape
        As, bs, Vs, mu0s = self.As, self.bs, self.Vs, self.mu_init

        # Instantaneous inputs
        mus = []
        for k, (A, b, V, mu0) in enumerate(zip(As, bs, Vs, mu0s)):
            # Initial condition
            mus_k_init = mu0 * np.ones((self.lags, D))

            # Subsequent means are determined by the AR process
            mus_k_ar = np.dot(input[self.lags:, :M], V.T)
            for l in range(self.lags):
                Al = A[:, l*D:(l + 1)*D]
                mus_k_ar = mus_k_ar + np.dot(data[self.lags-l-1:-l-1], Al.T)
            mus_k_ar = mus_k_ar + b

            # Append concatenated mean
            mus.append(np.vstack((mus_k_init, mus_k_ar)))

        return np.array(mus)

    def smooth(self, expectations, data, input, tag):
        """
        Compute the mean observation under the posterior distribution
        of latent discrete states.
        """
        T = expectations.shape[0]
        mask = np.ones((T, self.D), dtype=bool)
        mus = np.swapaxes(self._compute_mus(data, input, mask, tag), 0, 1)
        return (expectations[:, :, None] * mus).sum(1)


class AutoRegressiveObservations(_AutoRegressiveObservationsBase):
    """
    AutoRegressive observation model with Gaussian noise.

        (x_t | z_t = k, u_t) ~ N(A_k x_{t-1} + b_k + V_k u_t, S_k)

    where S_k is a positive definite covariance matrix.

    The parameters are fit via maximum likelihood estimation.
    """
    def __init__(self, K, D, M=0, lags=1,
                 l2_penalty_A=1e-8,
                 l2_penalty_b=1e-8,
                 l2_penalty_V=1e-8):
        super(AutoRegressiveObservations, self).\
            __init__(K, D, M, lags=lags)

        # Initialize the dynamics and the noise covariances
        self._As = .80 * np.array([
                np.column_stack([random_rotation(D), np.zeros((D, (lags-1) * D))])
            for _ in range(K)])

        self._sqrt_Sigmas_init = np.tile(np.eye(D)[None, ...], (K, 1, 1))
        self._sqrt_Sigmas = npr.randn(K, D, D)

        # Regularization penalties on A, b, and V
        self.l2_penalty_A = l2_penalty_A
        self.l2_penalty_b = l2_penalty_b
        self.l2_penalty_V = l2_penalty_V

    @property
    def Sigmas_init(self):
        return np.matmul(self._sqrt_Sigmas_init, np.swapaxes(self._sqrt_Sigmas_init, -1, -2))

    @property
    def Sigmas(self):
        return np.matmul(self._sqrt_Sigmas, np.swapaxes(self._sqrt_Sigmas, -1, -2))

    @Sigmas.setter
    def Sigmas(self, value):
        assert value.shape == (self.K, self.D, self.D)
        self._sqrt_Sigmas = np.linalg.cholesky(value)

    @property
    def params(self):
        return super(AutoRegressiveObservations, self).params + (self._sqrt_Sigmas,)

    @params.setter
    def params(self, value):
        self._sqrt_Sigmas = value[-1]
        super(AutoRegressiveObservations, self.__class__).params.fset(self, value[:-1])

    def permute(self, perm):
        super(AutoRegressiveObservations, self).permute(perm)
        self._sqrt_Sigmas = self._sqrt_Sigmas[perm]

    @ensure_args_are_lists
    def initialize(self, datas, inputs=None, masks=None, tags=None, localize=True):
        # Sample time bins for each discrete state.
        # Use the data to cluster the time bins if specified.
        K, D, M, lags = self.K, self.D, self.M, self.lags
        Ts = [data.shape[0] for data in datas]
        if localize:
            from sklearn.cluster import KMeans
            km = KMeans(self.K)
            km.fit(np.vstack(datas))
            zs = np.split(km.labels_, np.cumsum(Ts)[:-1])
        else:
            zs = [npr.choice(self.K, size=T) for T in Ts]

        # Make a one-hot encoding of z and treat it as HMM expectations
        Ezs = [one_hot(z, K) for z in zs]
        expectations = [(Ez, None, None) for Ez in Ezs]

        # # Set the variances all at once to use the setter
        self.m_step(expectations, datas, inputs, masks, tags)

    def log_likelihoods(self, data, input, mask, tag=None):
        assert np.all(mask), "Cannot compute likelihood of autoregressive obsevations with missing data."
        L = self.lags
        mus = self._compute_mus(data, input, mask, tag)

        # Compute the likelihood of the initial data and remainder separately
        # stats.multivariate_studentst_logpdf supports broadcasting, but we get
        # significant performance benefit if we call it with (TxD), (D,), (D,D), and (,)
        # arrays as inputs
        ll_init = np.column_stack([stats.multivariate_normal_logpdf(data[:L], mu[:L], Sigma)
                               for mu, Sigma in zip(mus, self.Sigmas_init)])

        ll_ar = np.column_stack([stats.multivariate_normal_logpdf(data[L:], mu[L:], Sigma)
                               for mu, Sigma in zip(mus, self.Sigmas)])

        return np.row_stack((ll_init, ll_ar))

    def _get_sufficient_statistics(self, expectations, datas, inputs):
        K, D, M, lags = self.K, self.D, self.M, self.lags
        D_in = D * lags + M + 1

        # Initialize the outputs
        ExuxuTs = np.zeros((K, D_in, D_in))
        ExuyTs = np.zeros((K, D_in, D))
        EyyTs = np.zeros((K, D, D))
        Ens = np.zeros(K)

        # Iterate over data arrays and discrete states
        for (Ez, _, _), data, input in zip(expectations, datas, inputs):
            u = input[lags:]
            y = data[lags:]
            for k in range(K):
                w = Ez[lags:, k]

                # ExuxuTs[k]
                for l1 in range(lags):
                    x1 = data[lags-l1-1:-l1-1]
                    # Cross terms between lagged data and other lags
                    for l2 in range(l1, lags):
                        x2 = data[lags - l2 - 1:-l2 - 1]
                        ExuxuTs[k, l1*D:(l1+1)*D, l2*D:(l2+1)*D] += np.einsum('t,ti,tj->ij', w, x1, x2)

                    # Cross terms between lagged data and inputs and bias
                    ExuxuTs[k, l1*D:(l1+1)*D, D*lags:D*lags+M] += np.einsum('t,ti,tj->ij', w, x1, u)
                    ExuxuTs[k, l1*D:(l1+1)*D, -1] += np.einsum('t,ti->i', w, x1)

                ExuxuTs[k, D*lags:D*lags+M, D*lags:D*lags+M] += np.einsum('t,ti,tj->ij', w, u, u)
                ExuxuTs[k, D*lags:D*lags+M, -1] += np.einsum('t,ti->i', w, u)
                ExuxuTs[k, -1, -1] += np.sum(w)

                # ExuyTs[k]
                for l1 in range(lags):
                    x1 = data[lags - l1 - 1:-l1 - 1]
                    ExuyTs[k, l1*D:(l1+1)*D, :] += np.einsum('t,ti,tj->ij', w, x1, y)
                ExuyTs[k, D*lags:D*lags+M, :] = np.einsum('t,ti,tj->ij', w, u, y)
                ExuyTs[k, -1, :] = np.einsum('t,ti->i', w, y)

                # EyyTs[k] and Ens[k]
                EyyTs[k] = np.einsum('t,ti,tj->ij',w,y,y)
                Ens[k] += np.sum(w)

        # Symmetrize the expectations
        for k in range(K):
            for l1 in range(lags):
                for l2 in range(l1, lags):
                    ExuxuTs[k, l2*D:(l2+1)*D, l1*D:(l1+1)* D] = ExuxuTs[k, l1*D:(l1+1)*D, l2*D:(l2+1)*D].T
                ExuxuTs[k, D*lags:D*lags+M, l1*D:(l1+1)*D] = ExuxuTs[k, l1*D:(l1+1)*D, D*lags:D*lags+M].T
                ExuxuTs[k, -1, l1*D:(l1+1)*D] = ExuxuTs[k, l1*D:(l1+1)*D, -1]
            ExuxuTs[k, -1, D*lags:D*lags+M] = ExuxuTs[k, D*lags:D*lags+M, -1].T

        return ExuxuTs, ExuyTs, EyyTs, Ens

    def _extend_given_sufficient_statistics(self, expectations, continuous_expectations, inputs):
<<<<<<< HEAD
        # Continuous expectations are given for Ex, ExxT, and ExxnT
=======
        # Extend continuous_expectations with given inputs and discrete weights
>>>>>>> 11dc04cc
        assert self.lags == 1, "_extend_given_sufficient_statistics assumes lags == 1."
        K, D, M, lags = self.K, self.D, self.M, self.lags
        D_in = D * lags + M + 1

        # Initialize the outputs
        ExuxuTs = np.zeros((K, D_in, D_in))
        ExuyTs = np.zeros((K, D_in, D))
        EyyTs = np.zeros((K, D, D))
        Ens = np.zeros(K)

        for (Ez, _, _), (_, Ex, smoothed_sigmas, Exxn), u in \
                zip(expectations, continuous_expectations, inputs):
            ExxT = smoothed_sigmas + np.einsum('ti,tj->tij', Ex, Ex)
            u = u[lags:]

            for k in range(K):
                w = Ez[lags:, k]

                ExuxuTs[k, :D, :D] += np.einsum('t,tij->ij', w, ExxT[:-1])
                ExuxuTs[k, :D, D:D + M] += np.einsum('t,ti,tj->ij', w, Ex[:-1], u)
                ExuxuTs[k, :D, -1] += np.einsum('t,ti->i', w, Ex[:-1])
                ExuxuTs[k, D:D + M, D:D + M] += np.einsum('t,ti,tj->ij', w, u, u)
                ExuxuTs[k, D:D + M, -1] += np.einsum('t,ti->i', w, u)
                ExuxuTs[k, -1, -1] += np.sum(w)

                ExuyTs[k, :D, :] += np.einsum('t,tij->ij', w, Exxn)
                ExuyTs[k, D:D + M, :] += np.einsum('t,ti,tj->ij', w, u, Ex[1:])
                ExuyTs[k, -1, :] += np.einsum('t,ti->i', w, Ex[1:])

                EyyTs[k] += np.einsum('t,tij->ij', w, ExxT[1:])
                Ens[k] += np.sum(w)

        # Symmetrize the expectations
        for k in range(K):
            ExuxuTs[k, D:D + M, :D] = ExuxuTs[k, :D, D:D + M].T
            ExuxuTs[k, -1, :D] = ExuxuTs[k, :D, -1].T
            ExuxuTs[k, -1, D:D + M] = ExuxuTs[k, D:D + M, -1].T
            assert np.allclose(ExuxuTs[k] - ExuxuTs[k].T, 0.0)

        return ExuxuTs, ExuyTs, EyyTs, Ens

    def m_step(self, expectations, datas, inputs, masks, tags,
               J0=None, h0=None, nu0=None, Psi0=None,
               continuous_expectations=None, **kwargs):
        """Compute M-step for Gaussian Auto Regressive Observations.

        If `continuous_expectations` is not None, this function will
        compute an exact M-step using the expected sufficient statistics for the
        continuous states. In this case, we ignore the prior provided by (J0, h0),
        because the calculation is exact. `continuous_expectations` should be a tuple of
        (Ex, Ey, ExxT, ExyT, EyyT).

        If `continuous_expectations` is None, we use `datas` and `expectations,
        and (optionally) the prior given by (J0, h0). In this case, we estimate the sufficient
        statistics using `datas,` which is typically a single sample of the continuous
        states from the posterior distribution.
        """
        K, D, M, lags = self.K, self.D, self.M, self.lags

        As = np.zeros((K, D, D * lags))
        Vs = np.zeros((K, D, M))
        bs = np.zeros((K, D))
        Sigmas = np.zeros((K, D, D))

        # Set up the prior
        if J0 is None:
            J0_diag = np.concatenate((self.l2_penalty_A * np.ones(D * lags),
                                     self.l2_penalty_V * np.ones(M),
                                     self.l2_penalty_b * np.ones(1)))
            J0 = np.tile(np.diag(J0_diag)[None, :, :], (K, 1, 1))

        if h0 is None:
            h0 = np.concatenate((np.zeros((D * (lags - 1), D)),
                                 self.l2_penalty_A * np.eye(D),
                                 np.zeros((M + 1, D))))
            h0 = np.tile(h0[None, :, :], (K, 1, 1))

        if nu0 is None:
            nu0 = 1

        if Psi0 is None:
            Psi0 = np.eye(D)
        elif np.isscalar(Psi0):
            Psi0 = Psi0 * np.eye(D)

        # Collect sufficient statistics
        if continuous_expectations is None:
            ExuxuTs, ExuyTs, EyyTs, Ens = \
                self._get_sufficient_statistics(expectations, datas, inputs)
        else:
            ExuxuTs, ExuyTs, EyyTs, Ens = \
                self._extend_given_sufficient_statistics(expectations, continuous_expectations, inputs)

        # Solve the linear regressions
        for k in range(K):
            Wk = np.linalg.solve(ExuxuTs[k] + J0[k], ExuyTs[k] + h0[k]).T
            As[k] = Wk[:, :D * lags]
            Vs[k] = Wk[:, D * lags:-1]
            bs[k] = Wk[:, -1]

            # Solve for the MAP estimate of the covariance
            sqerr = EyyTs[k] - 2 * Wk @ ExuyTs[k] + Wk @ ExuxuTs[k] @ Wk.T
            nu = nu0 + Ens[k]
            Sigmas[k] = (sqerr + Psi0) / (nu + D + 1)

        # If any states are unused, set their parameters to a perturbation of a used state
        unused = np.where(Ens < 1)[0]
        used = np.where(Ens > 1)[0]
        if len(unused) > 0:
            for k in unused:
                i = npr.choice(used)
                As[k] = As[i] + 0.01 * npr.randn(*As[i].shape)
                Vs[k] = Vs[i] + 0.01 * npr.randn(*Vs[i].shape)
                bs[k] = bs[i] + 0.01 * npr.randn(*bs[i].shape)
                Sigmas[k] = Sigmas[i]

        # Update parameters via their setter
        self.As = As
        self.Vs = Vs
        self.bs = bs
        self.Sigmas = Sigmas

    def sample_x(self, z, xhist, input=None, tag=None, with_noise=True):
        D, As, bs, Vs = self.D, self.As, self.bs, self.Vs

        if xhist.shape[0] < self.lags:
            # Sample from the initial distribution
            S = np.linalg.cholesky(self.Sigmas_init[z]) if with_noise else 0
            return self.mu_init[z] + np.dot(S, npr.randn(D))
        else:
            # Sample from the autoregressive distribution
            mu = Vs[z].dot(input[:self.M]) + bs[z]
            for l in range(self.lags):
                Al = As[z][:,l*D:(l+1)*D]
                mu += Al.dot(xhist[-l-1])

            S = np.linalg.cholesky(self.Sigmas[z]) if with_noise else 0
            return mu + np.dot(S, npr.randn(D))

    def neg_hessian_expected_log_dynamics_prob(self, Ez, data, input, mask, tag=None):
        assert np.all(mask), "Cannot compute negative Hessian of autoregressive obsevations with missing data."
        assert self.lags == 1, "Does not compute negative Hessian of autoregressive observations with lags > 1"

        # initial distribution contributes a Gaussian term to first diagonal block
        J_ini = np.sum(Ez[0, :, None, None] * np.linalg.inv(self.Sigmas_init), axis=0)

        # first part is transition dynamics - goes to all terms except final one
        # E_q(z) x_{t} A_{z_t+1}.T Sigma_{z_t+1}^{-1} A_{z_t+1} x_{t}
        inv_Sigmas = np.linalg.inv(self.Sigmas)
        dynamics_terms = np.array([A.T@inv_Sigma@A for A, inv_Sigma in zip(self.As, inv_Sigmas)]) # A^T Qinv A terms
        J_dyn_11 = np.sum(Ez[1:,:,None,None] * dynamics_terms[None,:], axis=1)

        # second part of diagonal blocks are inverse covariance matrices - goes to all but first time bin
        # E_q(z) x_{t+1} Sigma_{z_t+1}^{-1} x_{t+1}
        J_dyn_22 = np.sum(Ez[1:,:,None,None] * inv_Sigmas[None,:], axis=1)

        # lower diagonal blocks are (T-1,D,D):
        # E_q(z) x_{t+1} Sigma_{z_t+1}^{-1} A_{z_t+1} x_t
        off_diag_terms = np.array([inv_Sigma@A for A, inv_Sigma in zip(self.As, inv_Sigmas)])
        J_dyn_21 = -1 * np.sum(Ez[1:,:,None,None] * off_diag_terms[None,:], axis=1)

        return J_ini, J_dyn_11, J_dyn_21, J_dyn_22


class AutoRegressiveObservationsNoInput(AutoRegressiveObservations):
    """
    AutoRegressive observation model without the inputs.
    """
    def __init__(self, K, D, M=0, lags=1,
                 l2_penalty_A=1e-8,
                 l2_penalty_b=1e-8):

        super(AutoRegressiveObservationsNoInput, self).\
            __init__(K, D, M=0, lags=lags,
                     l2_penalty_A=l2_penalty_A,
                     l2_penalty_b=l2_penalty_b)


class AutoRegressiveDiagonalNoiseObservations(AutoRegressiveObservations):
    """
    AutoRegressive observation model with diagonal Gaussian noise.

        (x_t | z_t = k, u_t) ~ N(A_k x_{t-1} + b_k + V_k u_t, S_k)

    where

        S_k = diag([sigma_{k,1}, ..., sigma_{k, D}])

    The parameters are fit via maximum likelihood estimation.
    """
    def __init__(self, K, D, M=0, lags=1,
                 l2_penalty_A=1e-8,
                 l2_penalty_b=1e-8,
                 l2_penalty_V=1e-8):

        super(AutoRegressiveDiagonalNoiseObservations, self).\
            __init__(K, D, M, lags=lags,
                     l2_penalty_A=l2_penalty_A,
                     l2_penalty_b=l2_penalty_b,
                     l2_penalty_V=l2_penalty_V)

        # Initialize the dynamics and the noise covariances
        self._As = .80 * np.array([
                np.column_stack([random_rotation(D), np.zeros((D, (lags-1) * D))])
            for _ in range(K)])

        # Get rid of the square root parameterization and replace with log diagonal
        del self._sqrt_Sigmas_init
        del self._sqrt_Sigmas
        self._log_sigmasq_init = np.zeros((K, D))
        self._log_sigmasq = np.zeros((K, D))

    @property
    def sigmasq_init(self):
        return np.exp(self._log_sigmasq_init)

    @sigmasq_init.setter
    def sigmasq_init(self, value):
        assert value.shape == (self.K, self.D)
        assert np.all(value > 0)
        self._log_sigmasq_init = np.log(value)

    @property
    def sigmasq(self):
        return np.exp(self._log_sigmasq)

    @sigmasq.setter
    def sigmasq(self, value):
        assert value.shape == (self.K, self.D)
        assert np.all(value > 0)
        self._log_sigmasq = np.log(value)

    @property
    def Sigmas_init(self):
        return np.array([np.diag(np.exp(log_s)) for log_s in self._log_sigmasq_init])

    @property
    def Sigmas(self):
        return np.array([np.diag(np.exp(log_s)) for log_s in self._log_sigmasq])

    @Sigmas.setter
    def Sigmas(self, value):
        assert value.shape == (self.K, self.D, self.D)
        sigmasq = np.array([np.diag(S) for S in value])
        assert np.all(sigmasq > 0)
        self._log_sigmasq = np.log(sigmasq)

    @property
    def params(self):
        return super(AutoRegressiveObservations, self).params + (self._log_sigmasq,)

    @params.setter
    def params(self, value):
        self._log_sigmasq = value[-1]
        super(AutoRegressiveObservations, self.__class__).params.fset(self, value[:-1])

    def permute(self, perm):
        super(AutoRegressiveObservations, self).permute(perm)
        self._log_sigmasq_init = self._log_sigmasq_init[perm]
        self._log_sigmasq = self._log_sigmasq[perm]

    def log_likelihoods(self, data, input, mask, tag):
        assert np.all(mask), "Cannot compute likelihood of autoregressive obsevations with missing data."

        L = self.lags
        mus = self._compute_mus(data, input, mask, tag)

        # Compute the likelihood of the initial data and remainder separately
        # stats.multivariate_studentst_logpdf supports broadcasting, but we get
        # significant performance benefit if we call it with (TxD), (D,), (D,D), and (,)
        # arrays as inputs
        ll_init = np.column_stack([stats.diagonal_gaussian_logpdf(data[:L], mu[:L], sigmasq)
                               for mu, sigmasq in zip(mus, self.sigmasq_init)])

        ll_ar = np.column_stack([stats.diagonal_gaussian_logpdf(data[L:], mu[L:], sigmasq)
                               for mu, sigmasq in zip(mus, self.sigmasq)])


        # Compute the likelihood of the initial data and remainder separately
        # ll_init = stats.diagonal_gaussian_logpdf(data[:L, None, :], mus[:L], self.sigmasq_init)
        # ll_ar = stats.diagonal_gaussian_logpdf(data[L:, None, :], mus[L:], self.sigmasq)
        return np.row_stack((ll_init, ll_ar))


class SparseAutoRegressiveObservations(AutoRegressiveDiagonalNoiseObservations):
    """
    AutoRegressive observation model with sparse weights.

        (x_t | z_t = k, u_t) ~ N((A_k * Amask_k) x_{t-1} + b_k + V_k u_t, S_k)

    where

        A_k is a set of regression weights
        Amask_k is a binary mask that zeros out some weights
        S_k = diag([sigma_{k,1}, ..., sigma_{k, D}])

    The parameters are fit via maximum likelihood estimation.
    Note: our derivations rely on S_k being diagonal.
    """
    def __init__(self, K, D, M=0, lags=1,
                 l2_penalty_A=1e-8,
                 l2_penalty_b=1e-8,
                 l2_penalty_V=1e-8,
                 block_size=(1,1)):

        super(SparseAutoRegressiveObservations, self).\
            __init__(K, D, M, lags=lags,
                     l2_penalty_A=l2_penalty_A,
                     l2_penalty_b=l2_penalty_b,
                     l2_penalty_V=l2_penalty_V)

        # Initialize the dynamics mask
        assert isinstance(block_size, (tuple, list)) and len(block_size == 2)
        assert D % block_size[0] == 0, "block size must perfectly divide D"
        assert D % block_size[1] == 0, "block size must perfectly divide D"
        self.block_size = block_size
        self.As_mask = np.ones((K, D // block_size[0], D // block_size[1]), dtype=bool)

    @property
    def As(self):
        return self._As * np.kron(self.As_mask, np.ones(self.block_size))

    @As.setter
    def As(self, value):
        self._As = value

    def permute(self, perm):
        super(SparseAutoRegressiveObservations, self).permute(perm)
        self.As_mask = self.As_mask[perm]


    def m_step(self, expectations, datas, inputs, masks, tags,
               J0=None, h0=None, nu0=None, Psi0=None,
               continuous_expectations=None, **kwargs):
        """Compute M-step for Gaussian Auto Regressive Observations.

        If `continuous_expectations` is not None, this function will
        compute an exact M-step using the expected sufficient statistics for the
        continuous states. In this case, we ignore the prior provided by (J0, h0),
        because the calculation is exact. `continuous_expectations` should be a tuple of
        (Ex, Ey, ExxT, ExyT, EyyT).

        If `continuous_expectations` is None, we use `datas` and `expectations,
        and (optionally) the prior given by (J0, h0). In this case, we estimate the sufficient
        statistics using `datas,` which is typically a single sample of the continuous
        states from the posterior distribution.
        """
        K, D, M, lags = self.K, self.D, self.M, self.lags

        As = np.zeros((K, D, D * lags))
        Vs = np.zeros((K, D, M))
        bs = np.zeros((K, D))
        Sigmas = np.zeros((K, D, D))

        # Set up the prior
        if J0 is None:
            J0_diag = np.concatenate((self.l2_penalty_A * np.ones(D * lags),
                                     self.l2_penalty_V * np.ones(M),
                                     self.l2_penalty_b * np.ones(1)))
            J0 = np.tile(np.diag(J0_diag)[None, :, :], (K, 1, 1))

        if h0 is None:
            h0 = np.concatenate((np.zeros((D * (lags - 1), D)),
                                 self.l2_penalty_A * np.eye(D),
                                 np.zeros((M + 1, D))))
            h0 = np.tile(h0[None, :, :], (K, 1, 1))

        if nu0 is None:
            nu0 = 1

        if Psi0 is None:
            Psi0 = np.eye(D)
        elif np.isscalar(Psi0):
            Psi0 = Psi0 * np.eye(D)

        # Collect the data and weights
        if continuous_expectations is None:
            ExuxuTs, ExuyTs, EyyTs, Ens = self._get_sufficient_statistics(expectations, datas, inputs)
        else:
            # Continuous expectations are given for Ex, ExxT, and ExxnT
            assert self.lags == 1, "Continuous expectations can only be given for lags=1 model"

            # Augment the expectations with inputs (u) and affine terms (1's)
            ExuxuTs = np.zeros((K, D + M + 1, D + M + 1))
            ExuyTs = np.zeros((K, D + M + 1, D))
            EyyTs = np.zeros((K, D, D))
            Ens = np.zeros(K)

            for (Ez, _, _), (_, Ex, Covx, Exxn), u in \
                    zip(expectations, continuous_expectations, inputs):
                ExxT = Covx + np.einsum('ti,tj->tij', Ex, Ex)
                u = u[lags:]

                for k in range(K):
                    w = Ez[lags:, k]

                    ExuxuTs[k, :D,       :D] += np.einsum('t,tij->ij', w, ExxT[:-1])
                    ExuxuTs[k, :D,    D:D+M] += np.einsum('t,ti,tj->ij', w, Ex[:-1], u)
                    ExuxuTs[k, :D,       -1] += np.einsum('t,ti->i', w, Ex[:-1])
                    ExuxuTs[k, D:D+M, D:D+M] += np.einsum('t,ti,tj->ij', w, u, u)
                    ExuxuTs[k, D:D+M,    -1] += np.einsum('t,ti->i', w, u)
                    ExuxuTs[k, -1,       -1] += np.sum(w)

                    ExuyTs[k, :D,    :] += np.einsum('t,tij->ij', w, Exxn)
                    ExuyTs[k, D:D+M, :] += np.einsum('t,ti,tj->ij', w, u, Ex[1:])
                    ExuyTs[k, -1,    :] += np.einsum('t,ti->i', w, Ex[1:])

                    EyyTs[k] += np.einsum('t,tij->ij', w, ExxT[1:])
                    Ens[k]   += np.sum(w)

            # Symmetrize the expectations
            for k in range(K):
                ExuxuTs[k, D:D+M,    :D] = ExuxuTs[k, :D, D:D+M].T
                ExuxuTs[k, -1,       :D] = ExuxuTs[k, :D, -1].T
                ExuxuTs[k, -1,    D:D+M] = ExuxuTs[k, D:D+M, -1].T
                assert np.allclose(ExuxuTs[k] - ExuxuTs[k].T, 0.0)

        # Solve the linear regressions
        for k in range(K):
            Wk = np.linalg.solve(ExuxuTs[k] + J0[k], ExuyTs[k] + h0[k]).T
            As[k] = Wk[:, :D * lags]
            Vs[k] = Wk[:, D * lags:-1]
            bs[k] = Wk[:, -1]

            # Solve for the MAP estimate of the covariance
            sqerr = EyyTs[k] - 2 * Wk @ ExuyTs[k] + Wk @ ExuxuTs[k] @ Wk.T
            nu = nu0 + Ens[k]
            Sigmas[k] = (sqerr + Psi0) / (nu + D + 1)

        # If any states are unused, set their parameters to a perturbation of a used state
        unused = np.where(Ens < 1)[0]
        used = np.where(Ens > 1)[0]
        if len(unused) > 0:
            for k in unused:
                i = npr.choice(used)
                As[k] = As[i] + 0.01 * npr.randn(*As[i].shape)
                Vs[k] = Vs[i] + 0.01 * npr.randn(*Vs[i].shape)
                bs[k] = bs[i] + 0.01 * npr.randn(*bs[i].shape)
                Sigmas[k] = Sigmas[i]

        # Update parameters via their setter
        self.As = As
        self.Vs = Vs
        self.bs = bs
        self.Sigmas = Sigmas

class IndependentAutoRegressiveObservations(_AutoRegressiveObservationsBase):
    def __init__(self, K, D, M=0, lags=1):
        super(IndependentAutoRegressiveObservations, self).__init__(K, D, M, lags=lags)

        self._As = np.concatenate((.95 * np.ones((K, D, 1)), np.zeros((K, D, lags-1))), axis=2)
        self._log_sigmasq_init = np.zeros((K, D))
        self._log_sigmasq = np.zeros((K, D))

    @property
    def sigmasq_init(self):
        return np.exp(self._log_sigmasq_init)

    @property
    def sigmasq(self):
        return np.exp(self._log_sigmasq)

    @property
    def As(self):
        return np.array([
                np.column_stack([np.diag(Ak[:,l]) for l in range(self.lags)])
            for Ak in self._As
        ])

    @As.setter
    def As(self, value):
        # TODO: extract the diagonal components
        raise NotImplementedError

    @property
    def params(self):
        return self._As, self.bs, self.Vs, self._log_sigmasq

    @params.setter
    def params(self, value):
        self._As, self.bs, self.Vs, self._log_sigmasq = value

    def permute(self, perm):
        self.mu_init = self.mu_init[perm]
        self._As = self._As[perm]
        self.bs = self.bs[perm]
        self.Vs = self.Vs[perm]
        self._log_sigmasq_init = self._log_sigmasq_init[perm]
        self._log_sigmasq = self._log_sigmasq[perm]

    @ensure_args_are_lists
    def initialize(self, datas, inputs=None, masks=None, tags=None):
        # Initialize with linear regressions
        from sklearn.linear_model import LinearRegression
        data = np.concatenate(datas)
        input = np.concatenate(inputs)
        T = data.shape[0]

        for k in range(self.K):
            for d in range(self.D):
                ts = npr.choice(T-self.lags, replace=False, size=(T-self.lags)//self.K)
                x = np.column_stack([data[ts + l, d:d+1] for l in range(self.lags)] + [input[ts, :self.M]])
                y = data[ts+self.lags, d:d+1]
                lr = LinearRegression().fit(x, y)

                self.As[k, d] = lr.coef_[:, :self.lags]
                self.Vs[k, d] = lr.coef_[:, self.lags:self.lags+self.M]
                self.bs[k, d] = lr.intercept_

                resid = y - lr.predict(x)
                sigmas = np.var(resid, axis=0)
                self._log_sigmasq[k, d] = np.log(sigmas + 1e-16)

    def _compute_mus(self, data, input, mask, tag):
        """
        Re-implement compute_mus for this class since we can do it much
        more efficiently than in the general AR case.
        """
        T, D = data.shape
        As, bs, Vs = self.As, self.bs, self.Vs

        # Instantaneous inputs, lagged data, and bias
        mus = np.matmul(Vs[None, ...], input[self.lags:, None, :self.M, None])[:, :, :, 0]
        for l in range(self.lags):
            mus += As[:, :, l] * data[self.lags-l-1:-l-1, None, :]
        mus += bs

        # Pad with the initial condition
        mus = np.concatenate((self.mu_init * np.ones((self.lags, self.K, self.D)), mus))

        assert mus.shape == (T, self.K, D)
        return mus

    def log_likelihoods(self, data, input, mask, tag):
        mus = self._compute_mus(data, input, mask, tag)

        # Compute the likelihood of the initial data and remainder separately
        L = self.lags
        ll_init = stats.diagonal_gaussian_logpdf(data[:L, None, :], mus[:L], self.sigmasq_init)
        ll_ar = stats.diagonal_gaussian_logpdf(data[L:, None, :], mus[L:], self.sigmasq)
        return np.row_stack((ll_init, ll_ar))

    def m_step(self, expectations, datas, inputs, masks, tags, **kwargs):
        D, M = self.D, self.M

        for d in range(self.D):
            # Collect data for this dimension
            xs, ys, weights = [], [], []
            for (Ez, _, _), data, input, mask in zip(expectations, datas, inputs, masks):
                # Only use data if it is complete
                if np.all(mask[:, d]):
                    xs.append(
                        np.hstack([data[self.lags-l-1:-l-1, d:d+1] for l in range(self.lags)]
                                  + [input[self.lags:, :M], np.ones((data.shape[0]-self.lags, 1))]))
                    ys.append(data[self.lags:, d])
                    weights.append(Ez[self.lags:])

            xs = np.concatenate(xs)
            ys = np.concatenate(ys)
            weights = np.concatenate(weights)

            # If there was no data for this dimension then skip it
            if len(xs) == 0:
                self.As[:, d, :] = 0
                self.Vs[:, d, :] = 0
                self.bs[:, d] = 0
                continue

            # Otherwise, fit a weighted linear regression for each discrete state
            for k in range(self.K):
                # Check for zero weights (singular matrix)
                if np.sum(weights[:, k]) < self.lags + M + 1:
                    self.As[k, d] = 1.0
                    self.Vs[k, d] = 0
                    self.bs[k, d] = 0
                    self._log_sigmasq[k, d] = 0
                    continue

                # Solve for the most likely A,V,b (no prior)
                Jk = np.sum(weights[:, k][:, None, None] * xs[:,:,None] * xs[:, None,:], axis=0)
                hk = np.sum(weights[:, k][:, None] * xs * ys[:, None], axis=0)
                muk = np.linalg.solve(Jk, hk)

                self.As[k, d] = muk[:self.lags]
                self.Vs[k, d] = muk[self.lags:self.lags+M]
                self.bs[k, d] = muk[-1]

                # Update the variances
                yhats = xs.dot(np.concatenate((self.As[k, d], self.Vs[k, d], [self.bs[k, d]])))
                sqerr = (ys - yhats)**2
                sigma = np.average(sqerr, weights=weights[:, k], axis=0) + 1e-16
                self._log_sigmasq[k, d] = np.log(sigma)

    def sample_x(self, z, xhist, input=None, tag=None, with_noise=True):
        D, As, bs, sigmas = self.D, self.As, self.bs, self.sigmasq

        # Sample the initial condition
        if xhist.shape[0] < self.lags:
            sigma_init = self.sigmasq_init[z] if with_noise else 0
            return self.mu_init[z] + np.sqrt(sigma_init) * npr.randn(D)

        # Otherwise sample the AR model
        muz = bs[z].copy()
        for lag in range(self.lags):
            muz += As[z, :, lag] * xhist[-lag - 1]

        sigma = sigmas[z] if with_noise else 0
        return muz + np.sqrt(sigma) * npr.randn(D)


# Robust autoregressive models with diagonal Student's t noise
class _RobustAutoRegressiveObservationsMixin(object):
    """
    Mixin for AR models where the noise is distributed according to a
    multivariate t distribution,

        epsilon ~ t(0, Sigma, nu)

    which is equivalent to,

        tau ~ Gamma(nu/2, nu/2)
        epsilon | tau ~ N(0, Sigma / tau)

    We use this equivalence to perform the M step (update of Sigma and tau)
    via an inner expectation maximization algorithm.

    This mixin mus be used in conjunction with either AutoRegressiveObservations or
    AutoRegressiveDiagonalNoiseObservations, which provides the parameterization for
    Sigma.  The mixin does not capitalize on structure in Sigma, so it will pay
    a small complexity penalty when used in conjunction with the diagonal noise model.
    """
    def __init__(self, K, D, M=0, lags=1,
                 l2_penalty_A=1e-8,
                 l2_penalty_b=1e-8,
                 l2_penalty_V=1e-8):

        super(_RobustAutoRegressiveObservationsMixin, self).\
            __init__(K, D, M=M, lags=lags,
                     l2_penalty_A=l2_penalty_A,
                     l2_penalty_b=l2_penalty_b,
                     l2_penalty_V=l2_penalty_V)
        self._log_nus = np.log(4) * np.ones(K)

    @property
    def nus(self):
        return np.exp(self._log_nus)

    @property
    def params(self):
        return super(_RobustAutoRegressiveObservationsMixin, self).params + (self._log_nus,)

    @params.setter
    def params(self, value):
        self._log_nus = value[-1]
        super(_RobustAutoRegressiveObservationsMixin, self.__class__).params.fset(self, value[:-1])

    def permute(self, perm):
        super(_RobustAutoRegressiveObservationsMixin, self).permute(perm)
        self._log_nus = self._log_nus[perm]

    def log_likelihoods(self, data, input, mask, tag):
        assert np.all(mask), "Cannot compute likelihood of autoregressive obsevations with missing data."
        mus = self._compute_mus(data, input, mask, tag)

        # Compute the likelihood of the initial data and remainder separately
        L = self.lags
        # Compute the likelihood of the initial data and remainder separately
        # stats.multivariate_studentst_logpdf supports broadcasting, but we get
        # significant performance benefit if we call it with (TxD), (D,), (D,D), and (,)
        # arrays as inputs
        ll_init = np.column_stack([stats.multivariate_normal_logpdf(data[:L], mu[:L], Sigma)
                               for mu, Sigma in zip(mus, self.Sigmas_init)])

        ll_ar = np.column_stack([stats.multivariate_studentst_logpdf(data[L:], mu[L:], Sigma, nu)
                               for mu, Sigma, nu in zip(mus, self.Sigmas, self.nus)])

        return np.row_stack((ll_init, ll_ar))

    def m_step(self, expectations, datas, inputs, masks, tags, num_em_iters=1, J0=None, h0=None):
        """
        Student's t is a scale mixture of Gaussians.  We can estimate its
        parameters using the EM algorithm. See the notebook in doc/students_t
        for complete details.
        """
        self._m_step_ar(expectations, datas, inputs, masks, tags, num_em_iters, J0=J0, h0=h0)
        self._m_step_nu(expectations, datas, inputs, masks, tags)

    def _m_step_ar(self, expectations, datas, inputs, masks, tags, num_em_iters, J0=None, h0=None):
        K, D, M, lags = self.K, self.D, self.M, self.lags

        # Collect data for this dimension
        xs, ys, Ezs = [], [], []
        for (Ez, _, _), data, input, mask, tag in zip(expectations, datas, inputs, masks, tags):
            # Only use data if it is complete
            if not np.all(mask):
                raise Exception("Encountered missing data in AutoRegressiveObservations!")

            xs.append(
                np.hstack([data[lags-l-1:-l-1] for l in range(lags)]
                          + [input[lags:, :self.M], np.ones((data.shape[0]-lags, 1))]))
            ys.append(data[lags:])
            Ezs.append(Ez[lags:])

        for itr in range(num_em_iters):
            # E Step: compute expected precision for each data point given current parameters
            taus = []
            for x, y in zip(xs, ys):
                Afull = np.concatenate((self.As, self.Vs, self.bs[:, :, None]), axis=2)
                mus = np.matmul(Afull[None, :, :, :], x[:, None, :, None])[:, :, :, 0]

                # nu: (K,)  mus: (T, K, D)  sigmas: (K, D, D)  y: (T, D)  -> tau: (T, K)
                alpha = self.nus / 2 + D/2
                sqrt_Sigmas = np.linalg.cholesky(self.Sigmas)
                beta = self.nus / 2 + 1/2 * stats.batch_mahalanobis(sqrt_Sigmas, y[:, None, :] - mus)
                taus.append(alpha / beta)

            # M step: Fit the weighted linear regressions for each K and D
            # This is exactly the same as the M-step for the AutoRegressiveObservations,
            # but it has an extra scaling factor of tau applied to the weight.
            if J0 is None and h0 is None:
                J_diag = np.concatenate((self.l2_penalty_A * np.ones(D * lags),
                                 self.l2_penalty_V * np.ones(M),
                                 self.l2_penalty_b * np.ones(1)))
                J = np.tile(np.diag(J_diag)[None, :, :], (K, 1, 1))
                h = np.zeros((K, D * lags + M + 1, D))
            else:
                assert J0.shape == (K, D*lags + M + 1, D*lags + M + 1)
                assert h0.shape == (K, D*lags + M + 1, D)
                J = J0
                h = h0

            for x, y, Ez, tau in zip(xs, ys, Ezs, taus):
                weight = Ez * tau
                # Einsum is concise but slow!
                # J += np.einsum('tk, ti, tj -> kij', weight, x, x)
                # h += np.einsum('tk, ti, td -> kid', weight, x, y)
                # Do weighted products for each of the k states
                for k in range(K):
                    weighted_x = x * weight[:, k:k+1]
                    J[k] += np.dot(weighted_x.T, x)
                    h[k] += np.dot(weighted_x.T, y)

            mus = np.linalg.solve(J, h)
            self.As = np.swapaxes(mus[:, :D*lags, :], 1, 2)
            self.Vs = np.swapaxes(mus[:, D*lags:D*lags+M, :], 1, 2)
            self.bs = mus[:, -1, :]

            # Update the covariance
            sqerr = np.zeros((K, D, D))
            weight = np.zeros(K)
            for x, y, Ez, tau in zip(xs, ys, Ezs, taus):
                yhat = np.matmul(x[None, :, :], mus)
                resid = y[None, :, :] - yhat
                sqerr += np.einsum('tk,kti,ktj->kij', Ez * tau, resid, resid)
                weight += np.sum(Ez, axis=0)

            self.Sigmas = sqerr / weight[:, None, None] + 1e-8 * np.eye(D)

    def _m_step_nu(self, expectations, datas, inputs, masks, tags):
        """
        Update the degrees of freedom parameter of the multivariate t distribution
        using a generalized Newton update. See notes in the ssm repo.
        """
        K, D, L = self.K, self.D, self.lags
        E_taus = np.zeros(K)
        E_logtaus = np.zeros(K)
        weights = np.zeros(K)
        for (Ez, _, _,), data, input, mask, tag in zip(expectations, datas, inputs, masks, tags):
            # nu: (K,)  mus: (T, K, D)  Sigmas: (K, D, D)  y: (T, D)  -> tau: (T, K)
            mus = np.swapaxes(self._compute_mus(data, input, mask, tag), 0, 1)

            alpha = self.nus/2 + D/2
            sqrt_Sigma = np.linalg.cholesky(self.Sigmas)
            # TODO: Performance could be improved by iterating over K outside batch_mahalanobis
            beta = self.nus/2 + 1/2 * stats.batch_mahalanobis(sqrt_Sigma, data[L:, None, :] - mus[L:])

            E_taus += np.sum(Ez[L:, :] * alpha / beta, axis=0)
            E_logtaus += np.sum(Ez[L:, :] * (digamma(alpha) - np.log(beta)), axis=0)
            weights += np.sum(Ez, axis=0)

        E_taus /= weights
        E_logtaus /= weights

        for k in range(K):
            self._log_nus[k] = np.log(generalized_newton_studentst_dof(E_taus[k], E_logtaus[k]))

    def sample_x(self, z, xhist, input=None, tag=None, with_noise=True):
        D, As, bs, Vs, Sigmas, nus = self.D, self.As, self.bs, self.Vs, self.Sigmas, self.nus
        if xhist.shape[0] < self.lags:
            S = np.linalg.cholesky(self.Sigmas_init[z]) if with_noise else 0
            return self.mu_init[z] + np.dot(S, npr.randn(D))
        else:
            mu = Vs[z].dot(input[:self.M]) + bs[z]
            for l in range(self.lags):
                mu += As[z][:,l*D:(l+1)*D].dot(xhist[-l-1])

            tau = npr.gamma(nus[z] / 2.0, 2.0 / nus[z])
            S = np.linalg.cholesky(Sigmas[z] / tau) if with_noise else 0
            return mu + np.dot(S, npr.randn(D))


class RobustAutoRegressiveObservations(_RobustAutoRegressiveObservationsMixin, AutoRegressiveObservations):
    """
    AR model where the noise is distributed according to a multivariate t distribution,

        epsilon ~ t(0, Sigma, nu)

    which is equivalent to,

        tau ~ Gamma(nu/2, nu/2)
        epsilon | tau ~ N(0, Sigma / tau)

    Here, Sigma is a general covariance matrix.
    """
    pass


class RobustAutoRegressiveObservationsNoInput(RobustAutoRegressiveObservations):
    """
    RobusAutoRegressiveObservations model without the inputs.
    """
    def __init__(self, K, D, M=0, lags=1,
             l2_penalty_A=1e-8,
             l2_penalty_b=1e-8,
             l2_penalty_V=1e-8):

        super(RobustAutoRegressiveObservationsNoInput, self).\
            __init__(K, D, M=0, lags=lags,
                     l2_penalty_A=l2_penalty_A,
                     l2_penalty_b=l2_penalty_b,
                     l2_penalty_V=l2_penalty_V)



class RobustAutoRegressiveDiagonalNoiseObservations(
    _RobustAutoRegressiveObservationsMixin, AutoRegressiveDiagonalNoiseObservations):
    """
    AR model where the noise is distributed according to a multivariate t distribution,

        epsilon ~ t(0, Sigma, nu)

    which is equivalent to,

        tau ~ Gamma(nu/2, nu/2)
        epsilon | tau ~ N(0, Sigma / tau)

    Here, Sigma is a diagonal covariance matrix.
    """
    pass

# Robust autoregressive models with diagonal Student's t noise
class AltRobustAutoRegressiveDiagonalNoiseObservations(AutoRegressiveDiagonalNoiseObservations):
    """
    An alternative formulation of the robust AR model where the noise is
    distributed according to a independent scalar t distribution,

    For each output dimension d,

        epsilon_d ~ t(0, sigma_d^2, nu_d)

    which is equivalent to,

        tau_d ~ Gamma(nu_d/2, nu_d/2)
        epsilon_d | tau_d ~ N(0, sigma_d^2 / tau_d)

    """
    def __init__(self, K, D, M=0, lags=1):
        super(AltRobustAutoRegressiveDiagonalNoiseObservations, self).__init__(K, D, M=M, lags=lags)
        self._log_nus = np.log(4) * np.ones((K, D))

    @property
    def nus(self):
        return np.exp(self._log_nus)

    @property
    def params(self):
        return self.As, self.bs, self.Vs, self._log_sigmasq, self._log_nus

    @params.setter
    def params(self, value):
        self.As, self.bs, self.Vs, self._log_sigmasq, self._log_nus = value

    def permute(self, perm):
        super(AltRobustAutoRegressiveDiagonalNoiseObservations, self).permute(perm)
        self.inv_nus = self.inv_nus[perm]

    def log_likelihoods(self, data, input, mask, tag):
        assert np.all(mask), "Cannot compute likelihood of autoregressive obsevations with missing data."
        mus = np.swapaxes(self._compute_mus(data, input, mask, tag), 0, 1)

        # Compute the likelihood of the initial data and remainder separately
        L = self.lags
        ll_init = stats.diagonal_gaussian_logpdf(data[:L, None, :], mus[:L], self.sigmasq_init)
        ll_ar = stats.independent_studentst_logpdf(data[L:, None, :], mus[L:], self.sigmasq, self.nus)
        return np.row_stack((ll_init, ll_ar))

    def m_step(self, expectations, datas, inputs, masks, tags,
               num_em_iters=1, optimizer="adam", num_iters=10, **kwargs):
        """
        Student's t is a scale mixture of Gaussians.  We can estimate its
        parameters using the EM algorithm. See the notebook in doc/students_t
        for complete details.
        """
        self._m_step_ar(expectations, datas, inputs, masks, tags, num_em_iters)
        self._m_step_nu(expectations, datas, inputs, masks, tags, optimizer, num_iters, **kwargs)

    def _m_step_ar(self, expectations, datas, inputs, masks, tags, num_em_iters):
        K, D, M, lags = self.K, self.D, self.M, self.lags

        # Collect data for this dimension
        xs, ys, Ezs = [], [], []
        for (Ez, _, _), data, input, mask, tag in zip(expectations, datas, inputs, masks, tags):
            # Only use data if it is complete
            if not np.all(mask):
                raise Exception("Encountered missing data in AutoRegressiveObservations!")

            xs.append(
                np.hstack([data[lags-l-1:-l-1] for l in range(lags)]
                          + [input[lags:, :self.M], np.ones((data.shape[0]-lags, 1))]))
            ys.append(data[lags:])
            Ezs.append(Ez[lags:])

        for itr in range(num_em_iters):
            # E Step: compute expected precision for each data point given current parameters
            taus = []
            for x, y in zip(xs, ys):
                # mus = self._compute_mus(data, input, mask, tag)
                # sigmas = self._compute_sigmas(data, input, mask, tag)
                Afull = np.concatenate((self.As, self.Vs, self.bs[:, :, None]), axis=2)
                mus = np.matmul(Afull[None, :, :, :], x[:, None, :, None])[:, :, :, 0]

                # nu: (K,D)  mus: (T, K, D)  sigmas: (K, D)  y: (T, D)  -> tau: (T, K, D)
                alpha = self.nus / 2 + 1/2
                beta = self.nus / 2 + 1/2 * (y[:, None, :] - mus)**2 / self.sigmasq
                taus.append(alpha / beta)

            # M step: Fit the weighted linear regressions for each K and D
            J = np.tile(np.eye(D * lags + M + 1)[None, None, :, :], (K, D, 1, 1))
            h = np.zeros((K, D,  D*lags + M + 1,))
            for x, y, Ez, tau in zip(xs, ys, Ezs, taus):
                robust_ar_statistics(Ez, tau, x, y, J, h)

            mus = np.linalg.solve(J, h)
            self.As = mus[:, :, :D*lags]
            self.Vs = mus[:, :, D*lags:D*lags+M]
            self.bs = mus[:, :, -1]

            # Fit the variance
            sqerr = 0
            weight = 0
            for x, y, Ez, tau in zip(xs, ys, Ezs, taus):
                yhat = np.matmul(x[None, :, :], np.swapaxes(mus, -1, -2))
                sqerr += np.einsum('tk, tkd, ktd -> kd', Ez, tau, (y - yhat)**2)
                weight += np.sum(Ez, axis=0)
            self._log_sigmasq = np.log(sqerr / weight[:, None] + 1e-16)

    def _m_step_nu(self, expectations, datas, inputs, masks, tags, optimizer, num_iters, **kwargs):
        K, D, L = self.K, self.D, self.lags
        E_taus = np.zeros((K, D))
        E_logtaus = np.zeros((K, D))
        weights = np.zeros(K)
        for (Ez, _, _,), data, input, mask, tag in zip(expectations, datas, inputs, masks, tags):
            # nu: (K,D)  mus: (T, K, D)  sigmas: (K, D)  y: (T, D)  -> w: (T, K, D)
            mus = np.swapaxes(self._compute_mus(data, input, mask, tag), 0, 1)

            alpha = self.nus/2 + 1/2
            beta = self.nus/2 + 1/2 * (data[L:, None, :] - mus[L:])**2 / self.sigmasq

            E_taus += np.sum(Ez[L:, :, None] * alpha / beta, axis=0)
            E_logtaus += np.sum(Ez[L:, :, None] * (digamma(alpha) - np.log(beta)), axis=0)
            weights += np.sum(Ez, axis=0)

        E_taus /= weights[:, None]
        E_logtaus /= weights[:, None]

        for k in range(K):
            for d in range(D):
                self._log_nus[k, d] = np.log(generalized_newton_studentst_dof(E_taus[k, d], E_logtaus[k, d]))

    def sample_x(self, z, xhist, input=None, tag=None, with_noise=True):
        D, As, bs, sigmasq, nus = self.D, self.As, self.bs, self.sigmasq, self.nus
        if xhist.shape[0] < self.lags:
            sigma_init = self.sigmasq_init[z] if with_noise else 0
            return self.mu_init[z] + np.sqrt(sigma_init) * npr.randn(D)
        else:
            mu = bs[z].copy()
            for l in range(self.lags):
                mu += As[z][:,l*D:(l+1)*D].dot(xhist[-l-1])

            tau = npr.gamma(nus[z] / 2.0, 2.0 / nus[z])
            var = sigmasq[z] / tau if with_noise else 0
            return mu + np.sqrt(var) * npr.randn(D)


class VonMisesObservations(Observations):
    def __init__(self, K, D, M=0):
        super(VonMisesObservations, self).__init__(K, D, M)
        self.mus = npr.randn(K, D)
        self.log_kappas = np.log(-1*npr.uniform(low=-1, high=0, size=(K, D)))

    @property
    def params(self):
        return self.mus, self.log_kappas

    @params.setter
    def params(self, value):
        self.mus, self.log_kappas = value

    def permute(self, perm):
        self.mus = self.mus[perm]
        self.log_kappas = self.log_kappas[perm]

    @ensure_args_are_lists
    def initialize(self, datas, inputs=None, masks=None, tags=None):
        # TODO: add spherical k-means for initialization
        pass

    def log_likelihoods(self, data, input, mask, tag):
        mus, kappas = self.mus, np.exp(self.log_kappas)

        mask = np.ones_like(data, dtype=bool) if mask is None else mask
        return stats.vonmises_logpdf(data[:, None, :], mus, kappas, mask=mask[:, None, :])

    def sample_x(self, z, xhist, input=None, tag=None, with_noise=True):
        D, mus, kappas = self.D, self.mus, np.exp(self.log_kappas)
        return npr.vonmises(self.mus[z], kappas[z], D)

    def m_step(self, expectations, datas, inputs, masks, tags, **kwargs):

        x = np.concatenate(datas)
        weights = np.concatenate([Ez for Ez, _, _ in expectations])  # T x D
        assert x.shape[0] == weights.shape[0]

        # convert angles to 2D representation and employ closed form solutions
        x_k = np.stack((np.sin(x), np.cos(x)), axis=1)  # T x 2 x D

        r_k = np.tensordot(weights.T, x_k, axes=1)  # K x 2 x D
        r_norm = np.sqrt(np.sum(np.power(r_k, 2), axis=1))  # K x D

        mus_k = np.divide(r_k, r_norm[:, None])  # K x 2 x D
        r_bar = np.divide(r_norm, np.sum(weights, 0)[:, None])  # K x D

        mask = (r_norm.sum(1) == 0)
        mus_k[mask] = 0
        r_bar[mask] = 0

        # Approximation
        kappa0 = r_bar * (self.D + 1 - np.power(r_bar, 2)) / (1 - np.power(r_bar, 2))  # K,D

        kappa0[kappa0 == 0] += 1e-6

        for k in range(self.K):
            self.mus[k] = np.arctan2(*mus_k[k])  #
            self.log_kappas[k] = np.log(kappa0[k])  # K, D

    def smooth(self, expectations, data, input, tag):
        mus = self.mus
        return expectations.dot(mus)<|MERGE_RESOLUTION|>--- conflicted
+++ resolved
@@ -939,11 +939,7 @@
         return ExuxuTs, ExuyTs, EyyTs, Ens
 
     def _extend_given_sufficient_statistics(self, expectations, continuous_expectations, inputs):
-<<<<<<< HEAD
-        # Continuous expectations are given for Ex, ExxT, and ExxnT
-=======
         # Extend continuous_expectations with given inputs and discrete weights
->>>>>>> 11dc04cc
         assert self.lags == 1, "_extend_given_sufficient_statistics assumes lags == 1."
         K, D, M, lags = self.K, self.D, self.M, self.lags
         D_in = D * lags + M + 1
@@ -1228,32 +1224,37 @@
         return np.row_stack((ll_init, ll_ar))
 
 
-class SparseAutoRegressiveObservations(AutoRegressiveDiagonalNoiseObservations):
+class SparseAutoRegressiveObservations(AutoRegressiveObservations):
     """
     AutoRegressive observation model with sparse weights.
 
-        (x_t | z_t = k, u_t) ~ N((A_k * Amask_k) x_{t-1} + b_k + V_k u_t, S_k)
+        (x_t | z_t = k, u_t) ~ N((A_k * Amask_k) x_{t-1} + b_k + V_k u_t, sigma_k^2 I)
 
     where
 
         A_k is a set of regression weights
         Amask_k is a binary mask that zeros out some weights
-        S_k = diag([sigma_{k,1}, ..., sigma_{k, D}])
+        sigma_k^2 is an isotropic noise variance
 
     The parameters are fit via maximum likelihood estimation.
-    Note: our derivations rely on S_k being diagonal.
     """
     def __init__(self, K, D, M=0, lags=1,
-                 l2_penalty_A=1e-8,
-                 l2_penalty_b=1e-8,
-                 l2_penalty_V=1e-8,
+                 prior_precicion_A=1,
+                 prior_precicion_b=1e-8,
+                 prior_precicion_V=1e-8,
                  block_size=(1,1)):
+        assert lags == 1, "Sparse AR model is only implemented for lags==1"
 
         super(SparseAutoRegressiveObservations, self).\
             __init__(K, D, M, lags=lags,
-                     l2_penalty_A=l2_penalty_A,
-                     l2_penalty_b=l2_penalty_b,
-                     l2_penalty_V=l2_penalty_V)
+                     l2_penalty_A=prior_precicion_A,
+                     l2_penalty_b=prior_precicion_b,
+                     l2_penalty_V=prior_precicion_V)
+
+        # Initialize the dynamics and the noise covariances
+        self._As = .80 * np.array([
+                np.column_stack([random_rotation(D), np.zeros((D, (lags-1) * D))])
+            for _ in range(K)])
 
         # Initialize the dynamics mask
         assert isinstance(block_size, (tuple, list)) and len(block_size == 2)
@@ -1262,6 +1263,13 @@
         self.block_size = block_size
         self.As_mask = np.ones((K, D // block_size[0], D // block_size[1]), dtype=bool)
 
+        # Our current code assumes isotropic variance for efficiency.
+        # Get rid of the square root parameterization and replace with sigmasq
+        del self._sqrt_Sigmas_init
+        del self._sqrt_Sigmas
+        self.sigmasq_inits = np.ones((K,))
+        self.sigmasqs = np.ones((K,))
+
     @property
     def As(self):
         return self._As * np.kron(self.As_mask, np.ones(self.block_size))
@@ -1274,10 +1282,74 @@
         super(SparseAutoRegressiveObservations, self).permute(perm)
         self.As_mask = self.As_mask[perm]
 
+    def log_likelihoods(self, data, input, mask, tag):
+        assert np.all(mask), "Cannot compute likelihood of autoregressive obsevations with missing data."
+        D, L = self.D, self.lags
+        mus = self._compute_mus(data, input, mask, tag)
+
+        ll_init = np.column_stack([stats.diagonal_gaussian_logpdf(data[:L], mu[:L], sigmasq * np.ones(D))
+                               for mu, sigmasq in zip(mus, self.sigmasq_inits)])
+
+        ll_ar = np.column_stack([stats.diagonal_gaussian_logpdf(data[L:], mu[L:], sigmasq * np.ones(D))
+                               for mu, sigmasq in zip(mus, self.sigmasqs)])
+
+        return np.row_stack((ll_init, ll_ar))
+
+    def fit_sparse_linear_regression(self, ExxT, ExyT, EyyT, En, sigmasq, J0, h0, rho):
+        from itertools import product
+        from scipy.linalg import solve_triangular
+        D, M = self.D, self.M
+        D_in = D + M + 1
+        S_out, S_in = self.block_size
+        B_out = D // S_out
+        B_in = D // S_in
+
+        # Initialize the outputs
+        W = np.zeros((D, D_in))
+        Z = np.zeros((B_out, B_in))
+        Z_posteriors = []
+
+        # Compute the posterior distribution for each row of Z
+        for bo in range(B_out):
+            # Find the output slice
+            slc = slice(bo * S_out, (bo + 1) * S_out)
+
+            # Enumerate all 2^{B_in} assignments of the binary mask
+            assert B_in <= 16, "You probably don't want to explicitly enumerate 2^B_{in}" \
+                               "assignments when B_{in} > 16."
+            assignments = np.array(list(product([0, 1], repeat=B_in)))
+            log_probs = np.zeros(2 ** B_in)
+            for ind, zk in enumerate(assignments):
+                # Expand the binary mask and pad with extra ones for the input and intercept
+                z = np.concatenate([np.kron(zk, np.ones(S_in)), np.ones(M + 1)])
+                J = J0 + 1 / sigmasq * ExxT * np.outer(z, z)
+                L = np.linalg.cholesky(J)
+                h = h0 + 1 / sigmasq * ExyT[:, slc] * z
+                tmp = solve_triangular(L, h, lower=True)
+
+                log_probs[ind] = np.sum(zk * np.log(rho) + (1 - zk) * np.log(1 - rho))
+                log_probs[ind] += 0.5 * np.sum(tmp ** 2) - S_out * np.sum(np.log(np.diag(L)))
+
+            # Save the posterior
+            Z_posteriors.append((assignments, np.exp(log_probs - logsumexp(log_probs))))
+
+            # Find the most likely assignment for these outputs
+            Z[bo] = assignments[np.argmax(log_probs)]
+            z = np.concatenate([np.kron(Z[bo], np.ones(S_in)), np.ones(1)])
+            J = J0 + 1 / sigmasq * ExxT * np.outer(z, z)
+            h = 1 / sigmasq * ExyT[:, slc] * z
+            W[slc] = np.linalg.solve(J, h).T
+
+        # Solve for the optimal variance
+        sqerr = EyyT - 2 * W @ ExyT + W @ ExxT @ W.T
+        sigmasq = np.sum(np.diag(sqerr)) / (En * D)
+
+        # Unpack the weights and intercept
+        A, V, b = W[:, :D], W[:, D:D+M], W[:, -1]
+        return A, V, b, Z, sigmasq, Z_posteriors
 
     def m_step(self, expectations, datas, inputs, masks, tags,
-               J0=None, h0=None, nu0=None, Psi0=None,
-               continuous_expectations=None, **kwargs):
+               J0=None, h0=None, continuous_expectations=None, **kwargs):
         """Compute M-step for Gaussian Auto Regressive Observations.
 
         If `continuous_expectations` is not None, this function will
@@ -1292,11 +1364,6 @@
         states from the posterior distribution.
         """
         K, D, M, lags = self.K, self.D, self.M, self.lags
-
-        As = np.zeros((K, D, D * lags))
-        Vs = np.zeros((K, D, M))
-        bs = np.zeros((K, D))
-        Sigmas = np.zeros((K, D, D))
 
         # Set up the prior
         if J0 is None:
@@ -1311,67 +1378,19 @@
                                  np.zeros((M + 1, D))))
             h0 = np.tile(h0[None, :, :], (K, 1, 1))
 
-        if nu0 is None:
-            nu0 = 1
-
-        if Psi0 is None:
-            Psi0 = np.eye(D)
-        elif np.isscalar(Psi0):
-            Psi0 = Psi0 * np.eye(D)
-
         # Collect the data and weights
         if continuous_expectations is None:
-            ExuxuTs, ExuyTs, EyyTs, Ens = self._get_sufficient_statistics(expectations, datas, inputs)
+            ExuxuTs, ExuyTs, EyyTs, Ens = \
+                self._get_sufficient_statistics(expectations, datas, inputs)
         else:
-            # Continuous expectations are given for Ex, ExxT, and ExxnT
-            assert self.lags == 1, "Continuous expectations can only be given for lags=1 model"
-
-            # Augment the expectations with inputs (u) and affine terms (1's)
-            ExuxuTs = np.zeros((K, D + M + 1, D + M + 1))
-            ExuyTs = np.zeros((K, D + M + 1, D))
-            EyyTs = np.zeros((K, D, D))
-            Ens = np.zeros(K)
-
-            for (Ez, _, _), (_, Ex, Covx, Exxn), u in \
-                    zip(expectations, continuous_expectations, inputs):
-                ExxT = Covx + np.einsum('ti,tj->tij', Ex, Ex)
-                u = u[lags:]
-
-                for k in range(K):
-                    w = Ez[lags:, k]
-
-                    ExuxuTs[k, :D,       :D] += np.einsum('t,tij->ij', w, ExxT[:-1])
-                    ExuxuTs[k, :D,    D:D+M] += np.einsum('t,ti,tj->ij', w, Ex[:-1], u)
-                    ExuxuTs[k, :D,       -1] += np.einsum('t,ti->i', w, Ex[:-1])
-                    ExuxuTs[k, D:D+M, D:D+M] += np.einsum('t,ti,tj->ij', w, u, u)
-                    ExuxuTs[k, D:D+M,    -1] += np.einsum('t,ti->i', w, u)
-                    ExuxuTs[k, -1,       -1] += np.sum(w)
-
-                    ExuyTs[k, :D,    :] += np.einsum('t,tij->ij', w, Exxn)
-                    ExuyTs[k, D:D+M, :] += np.einsum('t,ti,tj->ij', w, u, Ex[1:])
-                    ExuyTs[k, -1,    :] += np.einsum('t,ti->i', w, Ex[1:])
-
-                    EyyTs[k] += np.einsum('t,tij->ij', w, ExxT[1:])
-                    Ens[k]   += np.sum(w)
-
-            # Symmetrize the expectations
-            for k in range(K):
-                ExuxuTs[k, D:D+M,    :D] = ExuxuTs[k, :D, D:D+M].T
-                ExuxuTs[k, -1,       :D] = ExuxuTs[k, :D, -1].T
-                ExuxuTs[k, -1,    D:D+M] = ExuxuTs[k, D:D+M, -1].T
-                assert np.allclose(ExuxuTs[k] - ExuxuTs[k].T, 0.0)
+            ExuxuTs, ExuyTs, EyyTs, Ens = \
+                self._extend_given_sufficient_statistics(expectations, continuous_expectations, inputs)
 
         # Solve the linear regressions
         for k in range(K):
-            Wk = np.linalg.solve(ExuxuTs[k] + J0[k], ExuyTs[k] + h0[k]).T
-            As[k] = Wk[:, :D * lags]
-            Vs[k] = Wk[:, D * lags:-1]
-            bs[k] = Wk[:, -1]
-
-            # Solve for the MAP estimate of the covariance
-            sqerr = EyyTs[k] - 2 * Wk @ ExuyTs[k] + Wk @ ExuxuTs[k] @ Wk.T
-            nu = nu0 + Ens[k]
-            Sigmas[k] = (sqerr + Psi0) / (nu + D + 1)
+            self._As[k], self.Vs[k], self.bs[k], self.As_mask[k], self.sigmasqs[k], _ = \
+                self.fit_sparse_linear_regression(ExuxuTs[k], ExuyTs[k], EyyTs[k], Ens[k],
+                                                  self.sigmasqs[k], J0[k], h0[k], rho=0.1)
 
         # If any states are unused, set their parameters to a perturbation of a used state
         unused = np.where(Ens < 1)[0]
@@ -1379,16 +1398,12 @@
         if len(unused) > 0:
             for k in unused:
                 i = npr.choice(used)
-                As[k] = As[i] + 0.01 * npr.randn(*As[i].shape)
-                Vs[k] = Vs[i] + 0.01 * npr.randn(*Vs[i].shape)
-                bs[k] = bs[i] + 0.01 * npr.randn(*bs[i].shape)
-                Sigmas[k] = Sigmas[i]
-
-        # Update parameters via their setter
-        self.As = As
-        self.Vs = Vs
-        self.bs = bs
-        self.Sigmas = Sigmas
+                self._As[k] = self._As[i] + 0.01 * npr.randn(*self._As[i].shape)
+                self.Vs[k] = self.Vs[i] + 0.01 * npr.randn(*self.Vs[i].shape)
+                self.bs[k] = self.bs[i] + 0.01 * npr.randn(*self.bs[i].shape)
+                self.As_mask[k] = self.As_mask[i]
+                self.sigmasqs[k] = self.sigmasqs[i]
+
 
 class IndependentAutoRegressiveObservations(_AutoRegressiveObservationsBase):
     def __init__(self, K, D, M=0, lags=1):
